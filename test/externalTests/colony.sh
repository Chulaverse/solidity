#!/usr/bin/env bash

# ------------------------------------------------------------------------------
# This file is part of solidity.
#
# solidity is free software: you can redistribute it and/or modify
# it under the terms of the GNU General Public License as published by
# the Free Software Foundation, either version 3 of the License, or
# (at your option) any later version.
#
# solidity is distributed in the hope that it will be useful,
# but WITHOUT ANY WARRANTY; without even the implied warranty of
# MERCHANTABILITY or FITNESS FOR A PARTICULAR PURPOSE.  See the
# GNU General Public License for more details.
#
# You should have received a copy of the GNU General Public License
# along with solidity.  If not, see <http://www.gnu.org/licenses/>
#
# (c) 2019 solidity contributors.
#------------------------------------------------------------------------------
source scripts/common.sh
source test/externalTests/common.sh

verify_input "$1"
SOLJSON="$1"

function install_fn { yarn; git submodule update --init; }
function compile_fn { yarn run provision:token:contracts; }
function test_fn { yarn run test:contracts; }

function colony_test
{
    OPTIMIZER_LEVEL=3
    CONFIG="truffle.js"

<<<<<<< HEAD
    truffle_setup "$SOLJSON" https://github.com/solidity-external-tests/colonyNetwork.git develop_080
=======
    truffle_setup "$SOLJSON" https://github.com/solidity-external-tests/colonyNetwork.git develop_070_new
>>>>>>> 8623e7fb
    run_install "$SOLJSON" install_fn

    cd lib
    rm -Rf dappsys
<<<<<<< HEAD
    git clone https://github.com/solidity-external-tests/dappsys-monolithic.git -b master_080 dappsys
=======
    git clone https://github.com/solidity-external-tests/dappsys-monolithic.git -b master_070 dappsys
>>>>>>> 8623e7fb
    cd ..

    truffle_run_test "$SOLJSON" compile_fn test_fn
}

external_test ColonyNetworks colony_test<|MERGE_RESOLUTION|>--- conflicted
+++ resolved
@@ -33,20 +33,12 @@
     OPTIMIZER_LEVEL=3
     CONFIG="truffle.js"
 
-<<<<<<< HEAD
-    truffle_setup "$SOLJSON" https://github.com/solidity-external-tests/colonyNetwork.git develop_080
-=======
     truffle_setup "$SOLJSON" https://github.com/solidity-external-tests/colonyNetwork.git develop_070_new
->>>>>>> 8623e7fb
     run_install "$SOLJSON" install_fn
 
     cd lib
     rm -Rf dappsys
-<<<<<<< HEAD
-    git clone https://github.com/solidity-external-tests/dappsys-monolithic.git -b master_080 dappsys
-=======
     git clone https://github.com/solidity-external-tests/dappsys-monolithic.git -b master_070 dappsys
->>>>>>> 8623e7fb
     cd ..
 
     truffle_run_test "$SOLJSON" compile_fn test_fn
